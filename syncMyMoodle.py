--- conflicted
+++ resolved
@@ -224,12 +224,7 @@
 		folder = response.json()["folders"]
 		return folder
 
-<<<<<<< HEAD
 	### Retrives the file tree for all courses
-=======
-
-	### The main syncing part
->>>>>>> 14b96400
 
 	def sync(self):
 		if not self.session:
@@ -254,7 +249,6 @@
 			if len(self.config["selected_courses"])==0 and self.config["only_sync_semester"] and semestername not in self.config["only_sync_semester"]:
 				continue
 
-<<<<<<< HEAD
 			semester_node = [s for s in self.root_node.children if s.name==semestername]
 			if len(semester_node) == 0:
 				semester_node = self.root_node.add_child(semestername, None, "Semester")
@@ -268,16 +262,6 @@
 			folders = self.get_folders_by_courses(course_id)
 			for section in self.get_course(course_id):
 				section_node = course_node.add_child(section["name"], section["id"], "Section")
-=======
-			coursename = course["shortname"]
-			print(f"Syncing {coursename}...")
-			assignments = self.get_assignment(course["id"])
-			folders = self.get_folders_by_courses(course["id"])
-			for section in self.get_course(course["id"]):
-				sectionname = section["name"]
-				#print(f"[{datetime.now()}] Section {sectionname}")
-				sectionpath = os.path.join(os.path.expanduser(self.config["basedir"]),self.sanitize(semestername),self.sanitize(coursename),self.sanitize(sectionname))
->>>>>>> 14b96400
 
 				for module in section["modules"]:
 					try:
@@ -298,26 +282,10 @@
 								else:
 									file_node = assignment_node.add_child(c["filename"], c["fileurl"], "Assignment File", url=c["fileurl"])
 
-<<<<<<< HEAD
 						## Get Resources or URLs
 						if module["modname"] in ["resource", "url"]:
 							for c in module.get("contents",[]):
 								self.scanForLinks(c["fileurl"], section_node, course_id, single=True)
-=======
-							failed = False
-							for c in module["contents"]:
-								try:
-									self.scanForLinks(c["fileurl"], sectionpath, course["id"], single=True)
-								except Exception as e:
-									# Maybe the url is down?
-									traceback.print_exc()
-									failed = True
-									print(f'Error while downloading url {c["fileurl"]}: {e}')
-
-							if not failed:
-								if self.downloaded_modules != None:
-									self.downloaded_modules[str(module["id"])] = "downloaded"
->>>>>>> 14b96400
 
 						## Get Folders
 						if module["modname"] == "folder":
@@ -328,15 +296,7 @@
 							if rel_folder:
 								self.scanForLinks(rel_folder[0], folder_node, course_id)
 
-<<<<<<< HEAD
 							for c in module.get("contents",[]):
-=======
-							rel_folder = [f["intro"] for f in folders if f["coursemodule"] == module["id"]]
-							if rel_folder:
-								self.scanForLinks(rel_folder[0], os.path.join(sectionpath, self.sanitize(module["name"])), course["id"])
-
-							for c in module["contents"]:
->>>>>>> 14b96400
 								if c["filepath"] != "/":
 									while c["filepath"][-1] == "/":
 										c["filepath"] = c["filepath"][:-1]
@@ -349,27 +309,9 @@
 						## Get embedded videos in pages or labels
 						if module["modname"] in ["page","label"]:
 							if module["modname"] == "page":
-<<<<<<< HEAD
 								self.scanForLinks(module["url"], section_node, course_id, module_title=module["name"], single=True)
 							else:
 								self.scanForLinks(module.get("description",""), section_node, course_id, module_title=module["name"])
-
-=======
-								if self.downloaded_modules != None and self.downloaded_modules.get(str(module["id"])) and int(self.downloaded_modules[str(module["id"])]) >= int(module["contentsinfo"]["lastmodified"]):
-									continue
-								response = self.session.get(module["url"], params=self.params)
-								soup = response.text
-							else:
-								soup = module.get("description","")
-
-							self.scanForLinks(soup, sectionpath, course["id"])
-
-							if module["modname"] == "page" and self.downloaded_modules != None and "contentsinfo" in module:
-								self.downloaded_modules[str(module["id"])] = int(module["contentsinfo"]["lastmodified"])
-
-#						if module["modname"] not in ["page", "folder", "url", "resource", "assign", "label"]:
-#						print(json.dumps(module, indent=4))
->>>>>>> 14b96400
 					except Exception as e:
 						traceback.print_exc()
 						print(f"Failed to download the module {module}: {e}")
@@ -409,11 +351,7 @@
 		return os.path.join(*path_temp)
 
 	def sanitize(self, path):
-<<<<<<< HEAD
 		path = urllib.parse.unquote(path)
-=======
-		path = html.unescape(path)
->>>>>>> 14b96400
 		path = "".join([s for s in path if s not in self.invalid_chars])
 		while path and path[-1] == " ":
 			path = path[:-1]
@@ -500,17 +438,12 @@
 			ydl.download([link])
 		return True
 
-<<<<<<< HEAD
 	def scanForLinks(self, text, parent_node, course_id, module_title=None, single=False):
 		# A single link is supplied and the contents of it are checked
-=======
-	def scanForLinks(self, text, path, course_id, single=False):
->>>>>>> 14b96400
 		if single:
 			try:
 				response = self.session.head(text)
 				if "Content-Type" in response.headers and "text/html" not in response.headers["Content-Type"]:
-<<<<<<< HEAD
 					# non html links, assume the filename is in the path
 					filename = urllib.parse.urlsplit(text).path.split("/")[-1]
 					parent_node.add_child(filename, None, "Linked file", url=text)
@@ -527,37 +460,19 @@
 					# further inspect the response for other links
 					text = response.text
 			except Exception as e:
-=======
-					# non html links
-					self.download_file(text, path, text.split("/")[-1])
-			except:
->>>>>>> 14b96400
 				# Maybe the url is down?
 				traceback.print_exc()
 				print(f'Error while downloading url {text}: {e}')
 
-<<<<<<< HEAD
 		# Youtube videos
 		youtube_links = re.findall("https://www.youtube.com/embed/.{11}", text)
 		for l in youtube_links:
 			parent_node.add_child(f"Youtube: {module_title if module_title else l}", l, "Youtube", url=l)
-			#self.scanAndDownloadYouTube(l, path)
-=======
-
-		# Youtube videos
-		youtube_links = re.findall("https://www.youtube.com/embed/.{11}", text)
-		for l in youtube_links:
-			self.scanAndDownloadYouTube(l, path)
->>>>>>> 14b96400
 
 		# OpenCast videos
 		opencast_links = re.findall("https://engage.streaming.rwth-aachen.de/play/[a-f0-9\-]+", text)
 		for vid in opencast_links:
-<<<<<<< HEAD
 			parent_node.add_child(f"Opencast: {module_title if module_title else vid}", vid, "Opencast", url=vid, additional_info=course_id)
-=======
-			self.downloadOpenCastVideos(vid, course_id, path)
->>>>>>> 14b96400
 
 		#https://rwth-aachen.sciebo.de/s/XXX
 		sciebo_links = re.findall("https://rwth-aachen.sciebo.de/s/[a-f0-9\-]+", text)
@@ -567,11 +482,7 @@
 			url = soup.find("input",{"name": "downloadURL"})
 			filename = soup.find("input",{"name": "filename"})
 			if url and filename:
-<<<<<<< HEAD
 				parent_node.add_child(filename["value"], url["value"], "Sciebo file", url=url["value"])
-=======
-				self.download_file(url["value"], path, filename["value"])
->>>>>>> 14b96400
 
 if __name__ == '__main__':
 	if not os.path.exists("config.json"):
