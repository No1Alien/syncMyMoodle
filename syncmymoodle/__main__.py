#!/usr/bin/env python3

import base64
import getpass
import hashlib
import http.client
import json
import logging
import os
import pickle
import re
import shutil
import urllib.parse
from argparse import ArgumentParser
from contextlib import closing
from pathlib import Path
from typing import List

import pdfkit
import requests
import youtube_dl
from bs4 import BeautifulSoup as bs
from tqdm import tqdm

YOUTUBE_ID_LENGTH = 11

logger = logging.getLogger(__name__)


class Node:
	def __init__(self, name, id, type, parent, url=None, additional_info=None, is_downloaded=False):
		self.name = name
		self.id = id
		self.url = url
		self.type = type
		self.parent = parent
		self.children: List[Node] = []
		self.additional_info = additional_info # Currently only used for course_id in opencast
		self.is_downloaded = is_downloaded # Can also be used to exclude files from being downloaded

	def __repr__(self):
		return f'Node(name={self.name}, id={self.id}, url={self.url}, type={self.type})'

	def add_child(self, name, id, type, url=None, additional_info=None):
		if url:
			url = url.replace("?forcedownload=1","").replace("mod_page/content/3","mod_page/content")
			url = url.replace("webservice/pluginfile.php","pluginfile.php")

		# Check for duplicate urls and just ignore those nodes:
		if url and any([True for c in self.children if c.url == url]):
			return None

		temp = Node(name, id, type, self, url=url, additional_info=additional_info)
		self.children.append(temp)
		return temp

	def get_path(self):
		ret = []
		cur = self
		while cur is not None:
			ret.insert(0, cur.name)
			cur = cur.parent
		return ret

	def remove_children_nameclashes(self):
		# Check for duplicate filenames

		unclashed_children = []
		# work on copy since deleting from the iterated list breaks stuff
		copy_children = self.children.copy()
		for child in copy_children:
			if child not in self.children: continue
			self.children.remove(child)
			unclashed_children.append(child)
			if child.type == "Opencast":
				siblings = [c for c in self.children if c.name == child.name and c.url != child.url]
				if len(siblings) > 0:
					# if an Opencast filename is duplicate in its directory, we append the filename as it was uploaded
					tmp_name = Path(child.name).name
					child.name = f"{tmp_name}_{child.url.split('/')[-1]}"
					for s in siblings:
						tmp_name = Path(s.name).name
						s.name = f"{s.name}_{s.url.split('/')[-1]}"
						self.children.remove(s)
					unclashed_children.extend(siblings)

		self.children = unclashed_children

		unclashed_children = []
		copy_children = self.children.copy()
		for child in copy_children:
			if child not in self.children: continue
			self.children.remove(child)
			unclashed_children.append(child)
			siblings = [c for c in self.children if c.name == child.name and c.url != child.url]
			if len(siblings) > 0:
				# if a filename is still duplicate in its directory, we rename it by appending its id (urlsafe base64 so it also works for urls).
				filename = Path(child.name)
				child.name = filename.stem + "_" + base64.urlsafe_b64encode(hashlib.md5(str(child.id).encode("utf-8")).hexdigest().encode("utf-8")).decode()[:10] + filename.suffix
				for s in siblings:
					filename = Path(s.name)
					s.name = filename.stem + "_" + base64.urlsafe_b64encode(hashlib.md5(str(s.id).encode("utf-8")).hexdigest().encode("utf-8")).decode()[:10] + filename.suffix
					self.children.remove(s)
				unclashed_children.extend(siblings)

		self.children = unclashed_children

		for child in self.children:
			# recurse whole tree
			child.remove_children_nameclashes()

class SyncMyMoodle:
	params = {
		'lang': 'en' #Titles for some pages differ
	}
	block_size = 1024
	invalid_chars = '~"#%&*:<>?/\\{|}'

	def __init__(self, config):
		self.config = config
		self.session = None
		self.session_key = None
		self.wstoken = None
		self.user_id = None
		self.root_node = None

	# RWTH SSO Login

	def login(self):
		def get_session_key(soup):
			session_key = soup.find("a", {"data-title": "logout,moodle"})["href"]
			return re.findall("sesskey=([a-zA-Z0-9]*)", session_key)[0]

		self.session = requests.Session()
		cookie_file = Path(self.config.get("cookie_file", "./session"))
		if cookie_file.exists():
			with cookie_file.open('rb') as f:
				self.session.cookies.update(pickle.load(f))
		resp = self.session.get("https://moodle.rwth-aachen.de/")
		resp = self.session.get("https://moodle.rwth-aachen.de/auth/shibboleth/index.php")
		if resp.url == "https://moodle.rwth-aachen.de/my/":
			soup = bs(resp.text, features="html.parser")
			self.session_key = get_session_key(soup)
			with cookie_file.open('wb') as f:
				pickle.dump(self.session.cookies, f)
			return
		soup = bs(resp.text, features="html.parser")
		if soup.find("input",{"name": "RelayState"}) is None:
			data = {'j_username': self.config["user"],
					'j_password': self.config["password"],
					'_eventId_proceed': ''}
			resp2 = self.session.post(resp.url,data=data)
			soup = bs(resp2.text, features="html.parser")
		if soup.find("input",{"name": "RelayState"}) is None:
			logger.critical(f"Failed to login! Maybe your login-info was wrong or the RWTH-Servers have difficulties, see https://maintenance.rz.rwth-aachen.de/ticket/status/messages . For more info use the --verbose argument.")
			logger.info("-------Login-Error-Soup--------")
			logger.info(soup)
			exit(1)
		data = {"RelayState": soup.find("input",{"name": "RelayState"})["value"],
				"SAMLResponse": soup.find("input",{"name": "SAMLResponse"})["value"]}
		resp = self.session.post("https://moodle.rwth-aachen.de/Shibboleth.sso/SAML2/POST", data=data)
		with cookie_file.open('wb') as f:
			soup = bs(resp.text, features="html.parser")
			self.session_key = get_session_key(soup)
			pickle.dump(self.session.cookies, f)

	### Moodle Web Services API

	def get_moodle_wstoken(self):
		if not self.session:
			raise Exception("You need to login() first.")
		params = {
			"service": "moodle_mobile_app",
			"passport" :1,
			"urlscheme": "moodlemobile"
		}
		#response = self.session.head("https://moodle.rwth-aachen.de/admin/tool/mobile/launch.php", params=params, allow_redirects=False)
		#workaround for macos
		def getCookies(cookie_jar, domain):
			cookie_dict = cookie_jar.get_dict(domain=domain)
			found = ['%s=%s' % (name, value) for (name, value) in cookie_dict.items()]
			return ';'.join(found)
		conn = http.client.HTTPSConnection("moodle.rwth-aachen.de")
		conn.request("GET", "/admin/tool/mobile/launch.php?" + urllib.parse.urlencode(params), headers={"Cookie":  getCookies(self.session.cookies, "moodle.rwth-aachen.de")})
		response = conn.getresponse()

		# token is in an app schema, which contains the wstoken base64-encoded along with some other token
		token_base64d = response.getheader("Location").split("token=")[1]
		self.wstoken = base64.b64decode(token_base64d).decode().split(":::")[1]
		return self.wstoken

	def get_all_courses(self):
		data = {
			"requests[0][function]": "core_enrol_get_users_courses",
			"requests[0][arguments]": json.dumps({"userid": str(self.user_id), "returnusercount": "0"}),
			"requests[0][settingfilter]": 1,
			"requests[0][settingfileurl]": 1,
			"wsfunction": "tool_mobile_call_external_functions",
			"wstoken": self.wstoken
		}
		params = {
			"moodlewsrestformat": "json",
			"wsfunction": "tool_mobile_call_external_functions"
		}
		resp = self.session.post(f"https://moodle.rwth-aachen.de/webservice/rest/server.php", params=params, data=data)
		return json.loads(resp.json()["responses"][0]["data"])

	def get_course(self, course_id):
		data = {
			"courseid": int(course_id),
			"moodlewssettingfilter": True,
			"moodlewssettingfileurl": True,
			"wsfunction": "core_course_get_contents",
			"wstoken": self.wstoken,
		}
		params = {
			"moodlewsrestformat": "json",
			"wsfunction": "core_course_get_contents"
		}
		resp = self.session.post(f"https://moodle.rwth-aachen.de/webservice/rest/server.php", params=params, data=data)
		return resp.json()

	def get_userid(self):
		data = {
			"moodlewssettingfilter": True,
			"moodlewssettingfileurl": True,
			"wsfunction": "core_webservice_get_site_info",
			"wstoken": self.wstoken,
		}
		params = {
			"moodlewsrestformat": "json",
			"wsfunction": "core_webservice_get_site_info"
		}
		resp = self.session.post(f"https://moodle.rwth-aachen.de/webservice/rest/server.php", params=params, data=data)
		if not resp.json().get("userid") or not resp.json()["userprivateaccesskey"]:
			logger.critical(f"Error while getting userid and access key: {json.dumps(resp.json(), indent=4)}")
			exit(1)
		self.user_id = resp.json()["userid"]
		self.user_private_access_key = resp.json()["userprivateaccesskey"]
		return self.user_id, self.user_private_access_key

	def get_assignment(self, course_id):
		data = {
			"courseids[0]": int(course_id),
			"includenotenrolledcourses": 1,
			"moodlewssettingfilter": True,
			"moodlewssettingfileurl": True,
			"wsfunction": "mod_assign_get_assignments",
			"wstoken": self.wstoken
		}
		params = {
			"moodlewsrestformat": "json",
			"wsfunction": "mod_assign_get_assignments"
		}
		resp = self.session.post(f"https://moodle.rwth-aachen.de/webservice/rest/server.php", params=params, data=data)
		return resp.json()["courses"][0] if len(resp.json()["courses"])>0 else None

	def get_assignment_submission_files(self, assignment_id):
		data = {
			'assignid': assignment_id,
			'userid': self.user_id,
			'moodlewssettingfilter': True,
			'moodlewssettingfileurl': True,
			'wsfunction': 'mod_assign_get_submission_status',
			'wstoken': self.wstoken
		}

		params = {
			"moodlewsrestformat": "json",
			"wsfunction": "mod_assign_get_submission_status"
		}

		response = self.session.post('https://moodle.rwth-aachen.de/webservice/rest/server.php', params=params, data=data)

		logger.info(f"------ASSIGNMENT-{assignment_id}-DATA------")
		logger.info(response.text)

		files = response.json().get("lastattempt",{}).get("submission",{}).get("plugins",[])
		files += response.json().get("lastattempt",{}).get("teamsubmission",{}).get("plugins",[])
		files += response.json().get("feedback",{}).get("plugins",[])

		files = [f.get("files",[]) for p in files for f in p.get("fileareas",[]) if f["area"] in ["download","submission_files","feedback_files"]]
		files = [f for folder in files for f in folder]
		return files

	def get_folders_by_courses(self, course_id):
		data = {
			'courseids[0]': str(course_id),
			'moodlewssettingfilter': True,
			'moodlewssettingfileurl': True,
			'wsfunction': 'mod_folder_get_folders_by_courses',
			'wstoken': self.wstoken
		}

		params = {
			'moodlewsrestformat': 'json',
			'wsfunction': 'mod_folder_get_folders_by_courses',
		}

		response = self.session.post('https://moodle.rwth-aachen.de/webservice/rest/server.php', params=params, data=data)
		folder = response.json()["folders"]
		return folder

	### Retrives the file tree for all courses

	def sync(self):
		if not self.session:
			raise Exception("You need to login() first.")
		if not self.wstoken:
			raise Exception("You need to get_moodle_wstoken() first.")
		if not self.user_id:
			raise Exception("You need to get_userid() first.")
		self.root_node = Node("", -1, "Root", None)

		### Syncing all courses
		for course in self.get_all_courses():
			course_name = course["shortname"]
			course_id = course["id"]

			if len([c for c in self.config.get("skip_courses",[]) if str(course_id) in c])>0:
				continue

			# Skip not selected courses
			if len(self.config.get("selected_courses",[]))>0 and len([c for c in self.config.get("selected_courses",[]) if str(course["id"]) in c])==0:
				continue

			semestername = course["idnumber"][:4]
			# Skip not selected semesters
			if len(self.config.get("selected_courses",[]))==0 and self.config.get("only_sync_semester",[]) and semestername not in self.config.get("only_sync_semester",[]):
				continue

			semester_node = [s for s in self.root_node.children if s.name==semestername]
			if len(semester_node) == 0:
				semester_node = self.root_node.add_child(semestername, None, "Semester")
			else:
				semester_node = semester_node[0]

			course_node = semester_node.add_child(course_name, course_id, "Course")

			print(f"Syncing {course_name}...")
			assignments = self.get_assignment(course_id)
			folders = self.get_folders_by_courses(course_id)

			logger.info("-----------------------")
			logger.info(f"------{semestername} - {course_name}------")
			logger.info("------COURSE-DATA------")
			logger.info(json.dumps(course))
			logger.info("------ASSIGNMENT-DATA------")
			logger.info(json.dumps(assignments))
			logger.info("------FOLDER-DATA------")
			logger.info(json.dumps(folders))

			for section in self.get_course(course_id):
				if isinstance(section, str):
					logger.error(f"Error syncing section in {course_name}: {section}")
					continue
				logger.info("------SECTION-DATA------")
				logger.info(json.dumps(section))
				section_node = course_node.add_child(section["name"], section["id"], "Section")
				for module in section["modules"]:
					try:
						## Get Assignments
						if module["modname"] == "assign" and self.config.get("used_modules",{}).get("assign",{}):
							if assignments == None:
								continue
							ass = [a for a in assignments.get("assignments") if a["cmid"] == module["id"]]
							if len(ass) == 0:
								continue
							ass = ass[0]
							assignment_id = ass["id"]
							assignment_name = module["name"]
							assignment_node = section_node.add_child(assignment_name, assignment_id, "Assignment")

							ass = ass["introattachments"] + self.get_assignment_submission_files(assignment_id)
							for c in ass:
								if c["filepath"] != "/":
									assignment_node.add_child(
										str(Path(self.sanitize(c["filepath"]), self.sanitize(c["filename"]))),
										c["fileurl"],
										"Assignment File",
										url=c["fileurl"]
									)
								else:
									assignment_node.add_child(c["filename"], c["fileurl"], "Assignment File", url=c["fileurl"])

						## Get Resources or URLs
						if module["modname"] in ["resource", "url", "book", "page", "pdfannotator"]:
							if module["modname"] == "resource" and not self.config.get("used_modules",{}).get("resource",{}):
								continue
							for c in module.get("contents",[]):
								if c["fileurl"]:
									self.scanForLinks(c["fileurl"], section_node, course_id, single=True, module_title=module["name"])

						## Get Folders
						if module["modname"] == "folder" and self.config.get("used_modules",{}).get("folder",{}):
							folder_node = section_node.add_child(module["name"], module["id"], "Folder")

							# Scan intro for links
							rel_folder = [f["intro"] for f in folders if f["coursemodule"] == module["id"]]
							if rel_folder:
								self.scanForLinks(rel_folder[0], folder_node, course_id)

							for c in module.get("contents",[]):
								if c["filepath"] != "/":
									while c["filepath"][-1] == "/":
										c["filepath"] = c["filepath"][:-1]
									while c["filepath"][0] == "/":
										c["filepath"] = c["filepath"][1:]
									folder_node.add_child(
										str(Path(self.sanitize(c["filepath"]), self.sanitize(c["filename"]))),
										c["fileurl"],
										"Folder File",
										url=c["fileurl"]
									)
								else:
									folder_node.add_child(c["filename"], c["fileurl"], "Folder File", url=c["fileurl"])

						## Get embedded videos in pages or labels
						if module["modname"] in ["page","label"] and self.config.get("used_modules",{}).get("url",{}):
							if module["modname"] == "page":
								self.scanForLinks(module["url"], section_node, course_id, module_title=module["name"], single=True)
							else:
								self.scanForLinks(module.get("description",""), section_node, course_id, module_title=module["name"])

						## New OpenCast integration
						if module["modname"] == "lti" and self.config.get("used_modules",{}).get("url",{}).get("opencast",{}):
							info_url = f'https://moodle.rwth-aachen.de/mod/lti/launch.php?id={module["id"]}&triggerview=0'
							info_res = bs(self.session.get(info_url).text,features="html.parser")
							# FIXME: For now we assume that all lti modules will lead to an opencast video
							engage_id = info_res.find("input",{"name": "custom_id"})
							name = info_res.find("input",{"name": "resource_link_title"})
							if not engage_id:
								logger.error("Failed to find custom_id on lti page.")
								logger.info("------LTI-ERROR-HTML------")
								logger.info(f"url: {info_url}")
								logger.info(info_res)
							else:
								engage_id = engage_id.get("value")
								name = name.get("value")
								vid = self.getOpenCastRealURL(course_id, f"https://engage.streaming.rwth-aachen.de/play/{engage_id}")
								section_node.add_child(name, engage_id, "Opencast", url=vid, additional_info=course_id)
						# Integration for Quizzes
						if module["modname"] == "quiz" and self.config.get("used_modules",{}).get("url",{}).get("quiz",{}):
							info_url = f'https://moodle.rwth-aachen.de/mod/quiz/view.php?id={module["id"]}'
							info_res = bs(self.session.get(info_url).text,features="html.parser")
							attempts = info_res.findAll("a",{"title": "Überprüfung der eigenen Antworten dieses Versuchs"})
							attempt_cnt = 0
							for attempt in attempts:
								attempt_cnt += 1
								review_url = attempt.get("href")
								quiz_res = bs(self.session.get(review_url).text,features="html.parser")
								name = quiz_res.find("title").get_text().replace(": Überprüfung des Testversuchs", "") + ", Versuch " + str(attempt_cnt)
								section_node.add_child(self.sanitize(name), urllib.parse.urlparse(review_url)[1], "Quiz", url=review_url)

					except Exception as e:
						logger.exception(f"Failed to download the module {module}")

		self.root_node.remove_children_nameclashes()

	def download_all_files(self):
		if not self.session:
			raise Exception("You need to login() first.")
		if not self.wstoken:
			raise Exception("You need to get_moodle_wstoken() first.")
		if not self.user_id:
			raise Exception("You need to get_userid() first.")
		if not self.root_node:
			raise Exception("You need to sync() first.")

		self._download_all_files(self.root_node)

	def _download_all_files(self, cur_node):
		if len(cur_node.children) == 0:
			if cur_node.url and not cur_node.is_downloaded:
				if cur_node.type == "Youtube":
					try:
						self.scanAndDownloadYouTube(cur_node)
						cur_node.is_downloaded = True
					except Exception as e:
						logger.exception(f"Failed to download the module {cur_node}")
						logger.error("This could be caused by an out of date youtube-dl version. Try upgrading youtube-dl through pip or your package manager.")
				elif cur_node.type == "Opencast":
					try:
						self.downloadOpenCastVideos(cur_node)
						cur_node.is_downloaded = True
					except Exception as e:
						logger.exception(f"Failed to download the module {cur_node}")
				elif cur_node.type == "Quiz":
					try:
						self.downloadQuiz(cur_node)
						cur_node.is_downloaded = True
					except Exception as e:
						logger.exception(f"Failed to download the module {cur_node}")
						logger.warning("Is wkhtmltopdf correctly installed?")
				else:
					try:
						self.download_file(cur_node)
						cur_node.is_downloaded = True
					except Exception as e:
						logger.exception(f"Failed to download the module {cur_node}")
			return

		for child in cur_node.children:
			self._download_all_files(child)

	def get_sanitized_node_path(self, node: Node) -> Path:
		basedir = Path(self.config.get("basedir","./")).expanduser()
		return basedir.joinpath(*(self.sanitize(p) for p in node.get_path()))

	def sanitize(self, path):
		path = urllib.parse.unquote(path)
		path = "".join([s for s in path if s not in self.invalid_chars])
		while path and path[-1] == " ":
			path = path[:-1]
		while path and path[0] == " ":
			path = path[1:]
		return path

	# Downloads file with progress bar if it isn't already downloaded

	def download_file(self, node):
		downloadpath = self.get_sanitized_node_path(node)

		if downloadpath.exists():
			return True

		if len(node.name.split("."))>0 and node.name.split(".")[-1] in self.config.get("exclude_filetypes",[]):
			return True

		tmp_downloadpath = downloadpath.with_suffix(downloadpath.suffix + ".temp")
		if tmp_downloadpath.exists():
			resume_size = tmp_downloadpath.stat().st_size
			header = {'Range':f'bytes= {resume_size}-'}
		else:
			resume_size = 0
			header = dict()

		with closing(self.session.get(node.url, headers=header, stream=True)) as response:
			print(f"Downloading {downloadpath} [{node.type}]")
			total_size_in_bytes = int(response.headers.get('content-length', 0)) + resume_size
			progress_bar = tqdm(total=total_size_in_bytes, unit='iB', unit_scale=True)
			if resume_size:
				progress_bar.update(resume_size)
			downloadpath.parent.mkdir(parents=True, exist_ok=True)
			with tmp_downloadpath.open("ab") as file:
				for data in response.iter_content(self.block_size):
					progress_bar.update(len(data))
					file.write(data)
			progress_bar.close()
			tmp_downloadpath.rename(downloadpath)
			return True
		return False

	# Downloads Opencast videos by using the engage API

	def getOpenCastRealURL(self, additional_info, url):
		# get engage authentication form
		course_info = [{"index":0,"methodname":"filter_opencast_get_lti_form","args":{"courseid":str(additional_info)}}]
		response = self.session.post(f'https://moodle.rwth-aachen.de/lib/ajax/service.php?sesskey={self.session_key}&info=filter_opencast_get_lti_form', data=json.dumps(course_info))

		# submit engage authentication info
		try:
			engageDataSoup = bs(response.json()[0]["data"], features="html.parser")
		except Exception as e:
			logger.exception("Failed to parse Opencast response!")
			logger.info("------Opencast-Error------")
			logger.info(response.text)
			raise e

		engageData = dict([(i["name"], i["value"]) for i in engageDataSoup.findAll("input")])
		response = self.session.post('https://engage.streaming.rwth-aachen.de/lti', data=engageData)

		linkid = re.match("https://engage.streaming.rwth-aachen.de/play/([a-z0-9\-]{36})$", url)
		if not linkid:
			return False
		episodejson = f'https://engage.streaming.rwth-aachen.de/search/episode.json?id={linkid.groups()[0]}'
		episodejson = json.loads(self.session.get(episodejson).text)

		tracks = episodejson["search-results"]["result"]["mediapackage"]["media"]["track"]
		tracks = sorted([(t["url"],t["video"]["resolution"]) for t in tracks if t["mimetype"] == 'video/mp4' and "transport" not in t], key=(lambda x: int(x[1].split("x")[0]) ))
		# only choose mp4s provided with plain https (no transport key), and use the one with the highest resolution (sorted by width) (could also use bitrate)
		finaltrack = tracks[-1]

		return finaltrack[0]

	def downloadOpenCastVideos(self, node):
		if ".mp4" not in node.name:
			if node.name is not None and node.name != "":
				node.name += ".mp4"
			else:
				node.name = node.url.split("/")[-1]
		return self.download_file(node)

	# Downloads Youtube-Videos using youtube_dl

	def scanAndDownloadYouTube(self, node):
		path = self.get_sanitized_node_path(node.parent)
		link = node.url
		if path.exists():
			if any(link[-YOUTUBE_ID_LENGTH:] in f.name for f in path.iterdir()):
				return False
		ydl_opts = {
			"outtmpl": "{}/%(title)s-%(id)s.%(ext)s".format(path),
			"ignoreerrors": True,
			"nooverwrites": True,
			"retries": 15
		}
		path.mkdir(parents=True, exist_ok=True)
		with youtube_dl.YoutubeDL(ydl_opts) as ydl:
			ydl.download([link])
		return True

	def downloadQuiz(self, node):
		path = self.get_sanitized_node_path(node.parent)
		path.mkdir(parents=True, exist_ok=True)

		if (path / f"{node.name}.pdf").exists():
			return True

		quiz_res = bs(self.session.get(node.url).text,features="html.parser")

		# i need to hide the left nav element because its obscuring the quiz in the resulting pdf
		for nav in quiz_res.findAll("div", {"id": "nav-drawer"}):
			nav['style'] = "visibility: hidden;"

		quiz_html = str(quiz_res)
		print("Generating quiz-PDF for " + node.name + "... [Quiz]")

		pdfkit.from_string(quiz_html, path / f"{node.name}.pdf", options={'quiet': '','javascript-delay': '30000','disable-smart-shrinking': '','run-script': 'MathJax.Hub.Config({"CommonHTML": {minScaleAdjust: 100},"HTML-CSS": {scale: 200}}); MathJax.Hub.Queue(["Rerender", MathJax.Hub], function () {window.status="finished"})'})

		print("...done!")
		return True

	def scanForLinks(self, text, parent_node, course_id, module_title=None, single=False):
		# A single link is supplied and the contents of it are checked
		if single:
			try:
				text = text.replace("webservice/pluginfile.php","pluginfile.php")
				response = self.session.head(text)
				if "youtube.com" in text or "youtu.be" in text:
					# workaround for youtube providing bad headers when using HEAD
					pass
				elif "Content-Type" in response.headers and "text/html" not in response.headers["Content-Type"]:
					# non html links, assume the filename is in the path
					filename = urllib.parse.urlsplit(text).path.split("/")[-1]
					parent_node.add_child(filename, None, f'Linked file [{response.headers["Content-Type"]}]', url=text)
					# instantly return as it was a direct link
					return
				elif not self.config.get("nolinks"):
					response = self.session.get(text)
					tempsoup = bs(response.text, features="html.parser")
					videojs = tempsoup.select_one(".video-js")
					if videojs:
						videojs = videojs.select_one("source")
						if videojs and videojs.get("src"):
							parsed = urllib.parse.urlparse(response.url)
							link = urllib.parse.urljoin(f'{parsed.scheme}://{parsed.netloc}/{parsed.path}', videojs["src"])
							parent_node.add_child(videojs["src"].split("/")[-1], None, "Embedded videojs", url=link)
					# further inspect the response for other links
					self.scanForLinks(response.text, parent_node, course_id, module_title=module_title, single=False)
			except Exception as e:
				# Maybe the url is down?
				logger.exception(f'Error while downloading url {text}')
		if self.config.get("nolinks"):
			return

		# Youtube videos
		if self.config.get("used_modules",{}).get("url",{}).get("youtube",{}):
			if single and "youtube.com" in text or "youtu.be" in text:
				youtube_links = [u[0] for u in re.findall("(https?://(www\.)?(youtube\.com/(watch\?[a-zA-Z0-9_\-=\&]*v=|embed/)|youtu.be/).{11})", text)]
			else:
				youtube_links = re.findall("https://www.youtube.com/embed/[a-zA-Z0-9_\-]{11}", text)
			for l in youtube_links:
				parent_node.add_child(f"Youtube: {module_title or l}", l, "Youtube", url=l)

		# OpenCast videos
		if self.config.get("used_modules",{}).get("url",{}).get("opencast",{}):
			opencast_links = re.findall("https://engage.streaming.rwth-aachen.de/play/[a-zA-Z0-9\-]+", text)
			for vid in opencast_links:
				vid = self.getOpenCastRealURL(course_id, vid)
				parent_node.add_child(module_title or vid.split('/')[-1], vid, "Opencast", url=vid, additional_info=course_id)

		#https://rwth-aachen.sciebo.de/s/XXX
		if self.config.get("used_modules",{}).get("url",{}).get("sciebo",{}):
			sciebo_links = re.findall("https://rwth-aachen.sciebo.de/s/[a-zA-Z0-9\-]+", text)
			for vid in sciebo_links:
				response = self.session.get(vid)
				soup = bs(response.text, features="html.parser")
				url = soup.find("input",{"name": "downloadURL"})
				filename = soup.find("input",{"name": "filename"})
				if url and filename:
					parent_node.add_child(filename["value"], url["value"], "Sciebo file", url=url["value"])

def main():
	try:
		import secretstorage
		has_secretstorage = True
	except:
		has_secretstorage = False

	parser = ArgumentParser(
		prog="python3 -m syncmymoodle",
		description="Synchronization client for RWTH Moodle. All optional arguments override those in config.json."
	)
	if has_secretstorage:
		parser.add_argument('--secretservice',action='store_true', help="Use FreeDesktop.org Secret Service as storage/retrival for username/passwords.")
	parser.add_argument('--user', default=None, help="Your RWTH SSO username")
	parser.add_argument('--password', default=None, help="Your RWTH SSO password")
	parser.add_argument('--config', default=None, help="The path to the config file")
	parser.add_argument('--cookiefile', default=None, help="The location of the cookie file")
	parser.add_argument('--courses', default=None, help="Only these courses will be synced (comma seperated links) (if empty, all courses will be synced)")
	parser.add_argument('--skipcourses', default=None, help="These courses will NOT be synced (comma seperated links)")
	parser.add_argument('--semester', default=None, help="Only these semesters will be synced, of the form 20ws (comma seperated) (only used if [courses] is empty, if empty all semesters will be synced)")
	parser.add_argument('--basedir', default=None, help="The base directory where all files will be synced to")
	parser.add_argument('--nolinks', action='store_true', help="Wether to not inspect links embedded in pages")
	parser.add_argument('--excludefiletypes', default=None, help="Exclude downloading files from urls with these extensions (comma seperated types, e.g. \"mp4,mkv\")")
	parser.add_argument('--verbose', action="store_const", dest="loglevel", const=logging.INFO, default=logging.WARNING, help="Verbose output for debugging.", )
	args = parser.parse_args()


	if args.config:
		overwrite_config = Path(args.config)
		if overwrite_config.is_file():
			with overwrite_config.open() as f:
				config = json.load(f)
	else:
		config = {}

		global_config = Path(os.environ.get(
			"XDG_CONFIG_HOME",
			Path("~/.config").expanduser()
		)) / "syncmymoodle" / "config.json"
		if global_config.is_file():
			with global_config.open() as f:
				config.update(json.load(f))

		local_config = Path("config.json")
		if local_config.is_file():
			with local_config.open() as f:
				config.update(json.load(f))

	config["user"] = args.user or config.get("user")
	config["password"] = args.password or config.get("password")
	config["cookie_file"] = args.cookiefile or config.get("cookie_file","./session")
	config["selected_courses"] = args.courses.split(",") if args.courses else config.get("selected_courses",[])
	config["only_sync_semester"] = args.semester.split(",") if args.semester else config.get("only_sync_semester",[])
	config["basedir"] = args.basedir or config.get("basedir","./")
	config["use_secret_service"] = (args.secretservice if has_secretstorage else None) or config.get("use_secret_service")
	config["skip_courses"] = args.skipcourses.split(",") if args.skipcourses else config.get("skip_courses",[])
	config["nolinks"] = args.nolinks or config.get("no_links")
	config["used_modules"] = config.get("used_modules") or {
		"assign": True,
		"resource": True,
		"url": {
			"youtube": True,
			"opencast": True,
			"sciebo": True,
			"quiz": False
		},
		"folder": True
	}
	config["exclude_filetypes"] = args.excludefiletypes.split(",") if args.excludefiletypes else config.get("exclude_filetypes",[])

	logging.basicConfig(level=args.loglevel)

	if not shutil.which("wkhtmltopdf") and config["used_modules"]["url"]["quiz"]:
		config["used_modules"]["url"]["quiz"] = False
		logger.warning("You do not have wkhtmltopdf in your path. Quiz-PDFs are NOT generated")

	if has_secretstorage and config.get("use_secret_service"):
<<<<<<< HEAD
=======
		if not args.user and not config.get("user"):
			logger.critical("You need to provide your username in the config file or through --user!")
			exit(1)
>>>>>>> c3f1fb5d
		if config.get("password"):
			logger.critical("You need to remove your password from your config file!")
			exit(1)

		connection = secretstorage.dbus_init()
		collection = secretstorage.get_default_collection(connection)
		attributes = {"application": "syncMyMoodle"}
		results = list(collection.search_items(attributes))
		if len(results) == 0:
			if args.password:
				password = args.password
			else:
				password = getpass.getpass("Password:")
			if not args.user and not config.get("user"):
				print("You need to provide your username in the config file or through --user!")
				exit(1)
			attributes["username"] = config["user"]
			item = collection.create_item(f'{config["user"]}@rwth-aachen.de', attributes, password)
		else:
			item = results[0]
		if item.is_locked():
			item.unlock()
		if not config.get("user"):
			config["user"] = item.get_attributes().get("username")
		config["password"] = item.get_secret().decode("utf-8")

	if not config.get("user") or not config.get("password"):
		logger.critical("You need to specify your username and password in the config file or as an argument!")
		exit(1)

	smm = SyncMyMoodle(config)

	print(f"Logging in...")
	smm.login()
	smm.get_moodle_wstoken()
	smm.get_userid()
	print(f"Syncing file tree...")
	smm.sync()
	print(f"Downloading files...")
	smm.download_all_files()

if __name__ == "__main__":
	main()<|MERGE_RESOLUTION|>--- conflicted
+++ resolved
@@ -768,12 +768,6 @@
 		logger.warning("You do not have wkhtmltopdf in your path. Quiz-PDFs are NOT generated")
 
 	if has_secretstorage and config.get("use_secret_service"):
-<<<<<<< HEAD
-=======
-		if not args.user and not config.get("user"):
-			logger.critical("You need to provide your username in the config file or through --user!")
-			exit(1)
->>>>>>> c3f1fb5d
 		if config.get("password"):
 			logger.critical("You need to remove your password from your config file!")
 			exit(1)
